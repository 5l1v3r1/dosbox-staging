--- conflicted
+++ resolved
@@ -29,12 +29,6 @@
 #include "pic.h"
 
 #define SPKR_ENTRIES 1024
-<<<<<<< HEAD
-#define SPKR_POSITIVE_VOLTAGE 5000.0f
-#define SPKR_NEUTRAL_VOLTAGE  0.0f
-#define SPKR_NEGATIVE_VOLTAGE -SPKR_POSITIVE_VOLTAGE
-=======
-#define SPKR_SPEED   (Amplitude::positive * 2.0f / 0.070f)
 
 /*
 Amplitude levels for the speaker are computed as follows:
@@ -64,7 +58,6 @@
 	static constexpr float square_wave_reducer = minus_5db * sine_rms_v *
 	                                             sine_rms_v;
 };
->>>>>>> bafd7505
 
 #define DC_SILENCER_WAVES   5u
 #define DC_SILENCER_WAVE_HZ 30u
@@ -96,11 +89,8 @@
 	float volwant = 0.0f;
 	float volcur = 0.0f;
 	float last_index = 0.0f;
-<<<<<<< HEAD
 	int16_t last_played_sample = 0;
-=======
 	uint16_t prev_pos = 0u;
->>>>>>> bafd7505
 	uint8_t idle_countdown = 0u;
 } spkr;
 
@@ -323,11 +313,7 @@
 		break;
 	case 1:
 		spkr.mode=SPKR_PIT_OFF;
-<<<<<<< HEAD
-		AddDelayEntry(newindex, NeutralOr(SPKR_NEGATIVE_VOLTAGE));
-=======
 		AddDelayEntry(newindex, NeutralOr(Amplitude::negative));
->>>>>>> bafd7505
 		break;
 	case 2:
 		spkr.mode=SPKR_ON;
@@ -403,7 +389,7 @@
 				index+=vol_len;
 			} else {
 				/* Check how long it will take to goto new level */
-				constexpr float spkr_speed = SPKR_POSITIVE_VOLTAGE *
+				constexpr float spkr_speed = Amplitude::positive *
 				                             2.0f /
 				                             0.070f; // TODO:
 				                                     // define
